--- conflicted
+++ resolved
@@ -4,154 +4,7 @@
 
 DOCKER_NAME := arrow-svc-cargo
 
-<<<<<<< HEAD
-DOCKER_PORT      := 8080
-HOST_PORT        := 8000
-
-
-# We might not have a Cargo.toml file in the root dir
-CARGO_MANIFEST_PATH ?= $(shell find -maxdepth 1 -name Cargo.toml)
-CARGO_INCREMENTAL   ?= 1
-RUSTC_BOOTSTRAP     ?= 0
-RELEASE_TARGET      ?= x86_64-unknown-linux-musl
-
-# Style templates for console output.
-GREEN  := $(shell echo -e `tput setaf 2`)
-YELLOW := $(shell echo -e `tput setaf 3`)
-CYAN   := $(shell echo -e `tput setaf 6`)
-NC     := $(shell echo -e `tput setaf 9`)
-BOLD   := $(shell echo -e `tput bold`)
-SMUL   := $(shell echo -e `tput smul`)
-SGR0   := $(shell echo -e `tput sgr0`)
-
-# function with a generic template to run docker with the required values
-# Accepts $1 = command to run, $2 = additional flags (optional)
-docker_run = docker run \
-	--name=$(DOCKER_NAME)-$@ \
-	--rm \
-	--user `id -u`:`id -g` \
-	-e CARGO_INCREMENTAL=$(CARGO_INCREMENTAL) \
-	-e RUSTC_BOOTSTRAP=$(RUSTC_BOOTSTRAP) \
-	-v "$(PWD):/usr/src/app" \
-	-v "$(PWD)/.cargo/registry:/usr/local/cargo/registry" \
-	$(2) \
-	-t $(BUILD_IMAGE_NAME):$(BUILD_IMAGE_TAG) \
-	$(1)
-
-ifeq ("$(CARGO_MANIFEST_PATH)", "")
-cargo_run = echo "$(BOLD)$(YELLOW)No Cargo.toml found in any of the subdirectories, skipping cargo check...$(NC)$(SGR0)"
-else
-cargo_run = $(call docker_run,cargo $(1) --manifest-path "$(CARGO_MANIFEST_PATH)" $(2))
-endif
-
-help:
-	@echo ""
-	@echo "$(BOLD)$(CYAN)Available targets$(NC)$(SGR0)"
-	@echo ""
-	@echo "$(SMUL)$(BOLD)$(GREEN)Rust$(NC)$(SGR0)"
-	@echo "  $(YELLOW)All cargo commands will use '--manifest-path $(CARGO_MANIFEST_PATH)'$(NC)"
-	@echo "  $(BOLD)build$(SGR0)       -- Run 'cargo build'"
-	@echo "  $(BOLD)release$(SGR0)     -- Run 'cargo build --release --target RELEASE_TARGET'"
-	@echo "                 (RELEASE_TARGET=$(RELEASE_TARGET))"
-
-	@echo "  $(BOLD)clean$(SGR0)       -- Run 'cargo clean'"
-	@echo "  $(BOLD)rust-check$(SGR0)  -- Run 'cargo check'"
-	@echo "  $(BOLD)rust-test$(SGR0)   -- Run 'cargo test --all'"
-	@echo "  $(BOLD)rust-example-ARG$(SGR0)   -- Run 'cargo run --example ARG' (replace ARG with example name)"
-	@echo "  $(BOLD)rust-clippy$(SGR0) -- Run 'cargo clippy --all -- -D warnings'"
-	@echo "  $(BOLD)rust-fmt$(SGR0)    -- Run 'cargo fmt --all -- --check' to check rust file formats."
-	@echo "  $(BOLD)rust-tidy$(SGR0)   -- Run 'cargo fmt --all' to fix rust file formats if needed."
-	@echo ""
-	@echo "$(SMUL)$(BOLD)$(GREEN)TOML$(NC)$(SGR0)"
-	@echo "  $(BOLD)toml-test$(SGR0)   -- Run 'taplo format --check' to validate TOML file formats."
-	@echo "  $(BOLD)toml-tidy$(SGR0)   -- Run 'taplo format' to fix TOML file formats if needed."
-	@echo ""
-	@echo "$(SMUL)$(BOLD)$(GREEN)Python$(NC)$(SGR0)"
-	@echo "  $(BOLD)python-test$(SGR0) -- Run 'yapf -r -i -vv --style google --exclude '.cargo/registry' .'"
-	@echo "                 to validate python files against Google style guide."
-	@echo "                 Run 'flake8 --exclude '.cargo/registry' .' to validate python files against flake8 style guide."
-	@echo "  $(BOLD)python-tidy$(SGR0) -- Run 'black --extend-exclude .cargo ' to fix python style formats if needed."
-	@echo ""
-	@echo "$(SMUL)$(BOLD)$(GREEN)CSpell$(NC)$(SGR0)"
-	@echo "  $(BOLD)cspell-test$(SGR0) -- Run 'cspell --words-only --unique "**/**" -c .cspell.config.yaml'"
-	@echo "                 to validate files are not containing any spelling errors."
-	@echo "  $(BOLD)cspell-add-words$(SGR0) -- Run 'cspell --words-only --unique "**/**" -c .cspell.config.yaml 2> /dev/null |"
-	@echo "                      sort -f >> .cspell.project-words.txt'"
-	@echo "                      to add remaining words to the project's cspell ignore list"
-	@echo ""
-	@echo "$(SMUL)$(BOLD)$(GREEN)Combined targets$(NC)$(SGR0)"
-	@echo "  $(BOLD)test$(SGR0) -- Run targets; rust-check rust-test rust-clippy rust-fmt toml-test python-test"
-	@echo "  $(BOLD)tidy$(SGR0) -- Run targets; rust-tidy toml-tidy python-tidy"
-
-	@echo "  $(BOLD)all$(SGR0)  -- Run targets; test build release docker-build"
-	@echo ""
-	@echo "$(SMUL)$(BOLD)$(GREEN)Docker targets$(NC)$(SGR0)"
-	@echo "  $(BOLD)docker-build$(SGR0)-- Run docker build to create new image"
-	@echo "  $(BOLD)docker-run$(SGR0)  -- Run docker container as a daemon, binding port $(HOST_PORT):$(DOCKER_PORT)"
-	@echo "  $(BOLD)docker-stop$(SGR0) -- Run 'docker kill ${DOCKER_NAME}-run' to stop our docker after running"
-	@echo "  $(BOLD)all$(SGR0)  -- Run targets; test build release run"
-
-
-.SILENT: check-cargo-registry docker-pull
-
-docker-pull:
-	@docker pull -q $(BUILD_IMAGE_NAME):$(BUILD_IMAGE_TAG)
-
-# Rust / cargo targets
-check-cargo-registry:
-	if [ ! -d "$(PWD)/.cargo/registry" ]; then mkdir -p "$(PWD)/.cargo/registry" ; fi
-
-build: check-cargo-registry docker-pull
-	@$(call cargo_run,build)
-
-release: docker-pull
-	@$(call cargo_run,build,--release --target $(RELEASE_TARGET))
-
-publish: docker-pull
-	@$(call cargo_run,publish,--dry-run --target $(RELEASE_TARGET))
-
-clean: check-cargo-registry docker-pull
-	@$(call cargo_run,clean)
-
-rust-check: check-cargo-registry docker-pull
-	@$(call cargo_run,check)
-
-rust-test: check-cargo-registry docker-pull
-	@$(call cargo_run,test,--all)
-
-rust-example-%: check-cargo-registry docker-pull
-	@echo "$(YELLOW)cargo run --example $* ...$(NC)"
-	@$(call cargo_run,run --example $*)
-
-rust-clippy: check-cargo-registry docker-pull
-	@$(call cargo_run,clippy,--all -- -D warnings)
-
-rust-fmt: check-cargo-registry docker-pull
-	@echo "$(YELLOW)Running and checking Rust codes formats...$(NC)"
-	@$(call cargo_run,fmt,--all -- --check)
-
-rust-tidy: check-cargo-registry docker-pull
-	@echo "$(YELLOW)Running rust file formatting fixes...$(NC)"
-	@$(call cargo_run,fmt,--all)
-
-# TOML / taplo targets
-toml-test: docker-pull
-	@echo "$(YELLOW)Running toml file formatting tests...$(NC)"
-	@$(call docker_run,taplo format --check)
-
-toml-tidy: docker-pull
-	@echo "$(YELLOW)Running toml file formatting fixes...$(NC)"
-	@$(call docker_run,taplo format)
-
-# Python / yapf, flake8 targets
-python-test: docker-pull
-	@echo "$(YELLOW)Formatting and checking Python files with Google style...$(NC)"
-	@$(call docker_run,yapf -r -i -vv --style google --exclude '.cargo/registry' .)
-	@echo "$(YELLOW)Formatting and checking Python files with flake8 style...$(NC)"
-	@$(call docker_run,flake8 --exclude '.cargo/registry' .)
-=======
 # Combined targets
->>>>>>> fbf0578c
 
 IMAGE_NAME   := svc-cargo
 PACKAGE_NAME := $(IMAGE_NAME)
@@ -160,47 +13,18 @@
 
 export
 
-<<<<<<< HEAD
-md-test:
-	@echo "$(YELLOW)Checking if all document links are valid...$(NC)"
-	@docker run \
-		--name=$(DOCKER_NAME)-$@ \
-		--rm \
-		--user `id -u`:`id -g` \
-		-w "/usr/src/app" \
-		-v "$(PWD):/usr/src/app" \
-		ghcr.io/tcort/markdown-link-check:stable */*.md* *.md*
-=======
 help: .help-base .help-rust .help-python .help-cspell .help-markdown .help-editorconfig .help-toml .help-docker
 all: test build release docker-build
->>>>>>> fbf0578c
 
 include .make/docker.mk
-
 
 test: rust-test-all cspell-test toml-test python-test md-test-links editorconfig-test
 tidy: rust-tidy toml-tidy python-tidy
 
-<<<<<<< HEAD
-# Docker targets
-docker-build: docker-pull
-	@docker build --build-arg PACKAGE_NAME --tag $(IMAGE_NAME):latest ../
-
-docker-run: docker-stop
-	# Run docker container as a daemon and map a port
-	@docker run --rm -d -p $(HOST_PORT):$(DOCKER_PORT) --name=$(DOCKER_NAME)-run $(IMAGE_NAME):latest
-	@echo "$(YELLOW)Docker running and listening to http://localhost:$(HOST_PORT)$(NC)"
-
-docker-stop:
-	@docker kill $(DOCKER_NAME)-run || true
-
-all: test build release docker-build
-=======
 include .make/base.mk
 include .make/cspell.mk
 include .make/markdown.mk
 include .make/editorconfig.mk
 include .make/toml.mk
 include .make/rust.mk
-include .make/python.mk
->>>>>>> fbf0578c
+include .make/python.mk