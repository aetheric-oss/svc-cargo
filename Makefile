## DO NOT EDIT!
# This file was provisioned by Terraform
# File origin: https://github.com/Arrow-air/tf-github/tree/main/src/templates/rust-all/Makefile.tftpl

DOCKER_NAME := arrow-svc-cargo

# Combined targets

IMAGE_NAME   := svc-cargo
PACKAGE_NAME := $(IMAGE_NAME)
DOCKER_PORT  := 8080
HOST_PORT    := 8000

help: .help-base .help-rust .help-python .help-cspell .help-markdown .help-editorconfig .help-toml .help-docker
build: rust-build docker-build
all: test build release

include .make/docker.mk

<<<<<<< HEAD
=======
release: rust-release
>>>>>>> 2266b148
test: rust-test-all cspell-test toml-test python-test md-test-links editorconfig-test
tidy: rust-tidy toml-tidy python-tidy

include .make/base.mk
include .make/cspell.mk
include .make/markdown.mk
include .make/editorconfig.mk
include .make/toml.mk
include .make/rust.mk
include .make/python.mk<|MERGE_RESOLUTION|>--- conflicted
+++ resolved
@@ -17,10 +17,7 @@
 
 include .make/docker.mk
 
-<<<<<<< HEAD
-=======
 release: rust-release
->>>>>>> 2266b148
 test: rust-test-all cspell-test toml-test python-test md-test-links editorconfig-test
 tidy: rust-tidy toml-tidy python-tidy
 
