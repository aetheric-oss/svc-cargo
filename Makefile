--- conflicted
+++ resolved
@@ -161,22 +161,14 @@
 		-t mstruebing/editorconfig-checker
 
 md-test:
-<<<<<<< HEAD
-	@echo "$(YELLOW)Checking if all markdown links are valid...$(NC)"
-=======
 	@echo "$(YELLOW)Checking if all document links are valid...$(NC)"
->>>>>>> 6974ae97
 	@docker run \
 		--name=$(DOCKER_NAME)-$@ \
 		--rm \
 		--user `id -u`:`id -g` \
 		-w "/usr/src/app" \
 		-v "$(PWD):/usr/src/app" \
-<<<<<<< HEAD
 		ghcr.io/tcort/markdown-link-check:stable */*.md* *.md*
-=======
-        ghcr.io/tcort/markdown-link-check:stable */*.md* *.md*
->>>>>>> 6974ae97
 
 # cspell targets
 cspell-test: docker-pull
@@ -204,8 +196,4 @@
 docker-stop:
 	@docker kill $(DOCKER_NAME)-run || true
 
-<<<<<<< HEAD
-all: test build release run
-=======
-all: test build release docker-build
->>>>>>> 6974ae97
+all: test build release docker-build